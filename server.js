/**
 * DumbAssets - Asset Tracking Application
 * Server implementation for handling API requests and file operations
 */

// --- SECURITY & CONFIG IMPORTS ---
require('dotenv').config();
// console.log('process.env:', process.env);
const express = require('express');
const session = require('express-session');
const helmet = require('helmet');
const crypto = require('crypto');
const path = require('path');
const cookieParser = require('cookie-parser');
const cors = require('cors');
const fs = require('fs');
const multer = require('multer');
const { v4: uuidv4 } = require('uuid');
const XLSX = require('xlsx');
const { sendNotification } = require('./src/services/notifications/appriseNotifier');
const { startWarrantyCron } = require('./src/services/notifications/warrantyCron');
const { generatePWAManifest } = require("./scripts/pwa-manifest-generator");
const { originValidationMiddleware, getCorsOptions } = require('./middleware/cors');

const app = express();
const PORT = process.env.PORT || 3000;
const DEBUG = process.env.DEBUG === 'TRUE';
const NODE_ENV = process.env.NODE_ENV || 'production';
const BASE_URL = process.env.BASE_URL || `http://localhost:${PORT}`;
const DEMO_MODE = process.env.DEMO_MODE === 'true';
const SITE_TITLE = DEMO_MODE ? `${process.env.SITE_TITLE || 'DumbAssets'} (DEMO)` : (process.env.SITE_TITLE || 'DumbAssets');
const PUBLIC_DIR = path.join(__dirname, 'public');
const ASSETS_DIR = path.join(PUBLIC_DIR, 'assets');

generatePWAManifest(SITE_TITLE);
// Set timezone from environment variable or default to America/Chicago
process.env.TZ = process.env.TZ || 'America/Chicago';

function debugLog(...args) {
    if (DEBUG) {
        console.log('[DEBUG]', ...args);
    }
}

// --- BASE PATH & PIN CONFIG ---
const BASE_PATH = (() => {
    if (!BASE_URL) {
        debugLog('No BASE_URL set, using empty base path');
        return '';
    }
    try {
        const url = new URL(BASE_URL);
        const path = url.pathname.replace(/\/$/, '');
        debugLog('Base URL Configuration:', {
            originalUrl: BASE_URL,
            extractedPath: path,
            protocol: url.protocol,
            hostname: url.hostname
        });
        return path;
    } catch {
        const path = BASE_URL.replace(/\/$/, '');
        debugLog('Using direct path as BASE_URL:', path);
        return path;
    }
})();
const projectName = require('./package.json').name.toUpperCase().replace(/-/g, '_');
const PIN = process.env.DUMBASSETS_PIN;
console.log('PIN:', PIN);
if (!PIN || PIN.trim() === '') {
    debugLog('PIN protection is disabled');
} else {
    debugLog('PIN protection is enabled, PIN length:', PIN.length);
}

// --- BRUTE FORCE PROTECTION ---
const loginAttempts = new Map();
const MAX_ATTEMPTS = 5;
const LOCKOUT_TIME = 15 * 60 * 1000;
function resetAttempts(ip) { loginAttempts.delete(ip); }
function isLockedOut(ip) {
    const attempts = loginAttempts.get(ip);
    if (!attempts) return false;
    if (attempts.count >= MAX_ATTEMPTS) {
        const timeElapsed = Date.now() - attempts.lastAttempt;
        if (timeElapsed < LOCKOUT_TIME) return true;
        resetAttempts(ip);
    }
    return false;
}
function recordAttempt(ip) {
    const attempts = loginAttempts.get(ip) || { count: 0, lastAttempt: 0 };
    attempts.count += 1;
    attempts.lastAttempt = Date.now();
    loginAttempts.set(ip, attempts);
}

// --- SECURITY MIDDLEWARE ---
<<<<<<< HEAD
// leaving this out for now, as it may break some functionality while testing and using cors instead
// app.use(helmet({
//     contentSecurityPolicy: {
//         directives: {
//             defaultSrc: ["'self'"],
//             scriptSrc: ["'self'", "'unsafe-inline'"],
//             scriptSrcAttr: ["'unsafe-inline'"],
//             styleSrc: ["'self'", "'unsafe-inline'"],
//             imgSrc: ["'self'", "data:", "blob:"],
//         },
//     },
// }));
=======
app.use(helmet({
  noSniff: true, // Prevent MIME type sniffing
  frameguard: { action: 'deny' }, // Prevent clickjacking
  hsts: { maxAge: 31536000, includeSubDomains: true }, // Enforce HTTPS for one year
  crossOriginEmbedderPolicy: true,
  crossOriginOpenerPolicy: { policy: 'same-origin-allow-popups' },
  crossOriginResourcePolicy: { policy: 'same-origin' },
  referrerPolicy: { policy: 'no-referrer-when-downgrade' }, // Set referrer policy
  ieNoOpen: true, // Prevent IE from executing downloads
  // Disabled Helmet middlewares:
  contentSecurityPolicy: false, // Disable CSP for now
  dnsPrefetchControl: true, // Disable DNS prefetching
  permittedCrossDomainPolicies: false,
  originAgentCluster: false,
  xssFilter: false,
}));
>>>>>>> 49f93f29
app.use(express.json());
app.set('trust proxy', 1);
app.use(cors(getCorsOptions(BASE_URL)));
app.use(cookieParser());
app.use(session({
    secret: process.env.SESSION_SECRET || 'your-secret-key',
    resave: false,
    saveUninitialized: false,
    cookie: {
        httpOnly: true,
        secure: (BASE_URL.startsWith('https') && NODE_ENV === 'production'),
        sameSite: 'strict',
        maxAge: 24 * 60 * 60 * 1000 // 24 hours
    }
}));

// --- AUTHENTICATION MIDDLEWARE FOR ALL PROTECTED ROUTES ---
app.use(BASE_PATH, (req, res, next) => {
    // List of paths that should be publicly accessible
    const publicPaths = [
        '/login',
        '/pin-length',
        '/verify-pin',
        '/config.js',
        '/assets/',
        '/styles.css',
        '/manifest.json',
        '/asset-manifest.json',
    ];

    // Check if the current path matches any of the public paths
    if (publicPaths.some(path => req.path.startsWith(path))) {
        return next();
    }

    // For all other paths, apply both origin validation and auth middleware
    originValidationMiddleware(req, res, () => {
        authMiddleware(req, res, next);
    });
});

// --- PIN VERIFICATION ---
function verifyPin(storedPin, providedPin) {
    if (!storedPin || !providedPin) return false;
    if (storedPin.length !== providedPin.length) return false;
    try {
        return crypto.timingSafeEqual(Buffer.from(storedPin), Buffer.from(providedPin));
    } catch { return false; }
}

// --- AUTH MIDDLEWARE ---
function authMiddleware(req, res, next) {
    debugLog('Auth check for path:', req.path, 'Method:', req.method);
    if (!PIN || PIN.trim() === '') return next();
    if (!req.session.authenticated) {
        debugLog('Auth failed - No valid session');
        
        // Check if this is an API request
        if (req.path.startsWith('/api/') || req.xhr) {
            // Return JSON error for API requests
            return res.status(401).json({ 
                error: 'Authentication required', 
                redirectTo: BASE_PATH + '/login'
            });
        } else {
            // Redirect to login for page requests
            return res.redirect(BASE_PATH + '/login');
        }
    }
    debugLog('Auth successful - Valid session found');
    next();
};

// --- STATIC FILES & CONFIG ---
app.get(BASE_PATH + '/config.js', async (req, res) => {
    debugLog('Serving config.js with basePath:', BASE_PATH);
    
    // Set proper MIME type
    res.setHeader('Content-Type', 'application/javascript');
    
    // First send the dynamic config
    res.write(`
        window.appConfig = {
            basePath: '${BASE_PATH}',
            debug: ${DEBUG},
            siteTitle: '${SITE_TITLE}'
        };
    `);
    
    // Then append the static config.js content
    try {
        const staticConfig = await fs.promises.readFile(path.join(__dirname, 'public', 'config.js'), 'utf8');
        res.write('\n\n' + staticConfig);
    } catch (error) {
        console.error('Error reading static config.js:', error);
    }
    
    res.end();
});

// Serve static files for public assets
app.use(BASE_PATH + '/', express.static(path.join(PUBLIC_DIR)));
app.get(BASE_PATH + "/manifest.json", (req, res) => {
    res.sendFile(path.join(ASSETS_DIR, "manifest.json"));
});
app.get(BASE_PATH + "/asset-manifest.json", (req, res) => {
    res.sendFile(path.join(ASSETS_DIR, "asset-manifest.json"));
});

// Unprotected routes and files (accessible without login)
app.get(BASE_PATH + '/login', (req, res) => {
    if (!PIN || PIN.trim() === '') return res.redirect(BASE_PATH + '/');
    if (req.session.authenticated) return res.redirect(BASE_PATH + '/');
    res.sendFile(path.join(__dirname, 'public', 'login.html'));
});

app.get(BASE_PATH + '/pin-length', (req, res) => {
    if (!PIN || PIN.trim() === '') return res.json({ length: 0 });
    res.json({ length: PIN.length });
});

app.post(BASE_PATH + '/verify-pin', (req, res) => {
    debugLog('PIN verification attempt from IP:', req.ip);
    
    // If no PIN is set, authentication is successful
    if (!PIN || PIN.trim() === '') {
        debugLog('PIN verification bypassed - No PIN configured');
        req.session.authenticated = true;
        return res.status(200).json({ success: true });
    }

    // Check if IP is locked out
    const ip = req.ip;
    if (isLockedOut(ip)) {
        const attempts = loginAttempts.get(ip);
        const timeLeft = Math.ceil((LOCKOUT_TIME - (Date.now() - attempts.lastAttempt)) / 1000 / 60);
        debugLog('PIN verification blocked - IP is locked out:', ip);
        return res.status(429).json({ 
            error: `Too many attempts. Please try again in ${timeLeft} minutes.`
        });
    }

    const { pin } = req.body;
    if (!pin || typeof pin !== 'string') {
        debugLog('PIN verification failed - Invalid PIN format');
        return res.status(400).json({ error: 'Invalid PIN format' });
    }

    // Verify PIN first
    const isPinValid = verifyPin(PIN, pin);
    if (isPinValid) {
        debugLog('PIN verification successful');
        // Reset attempts on successful login
        resetAttempts(ip);
        
        // Set authentication in session immediately
        req.session.authenticated = true;
        
        // Set secure cookie
        res.cookie(`${projectName}_PIN`, pin, {
            httpOnly: true,
            secure: req.secure || (BASE_URL.startsWith('https') && NODE_ENV === 'production'),
            sameSite: 'strict',
            maxAge: 24 * 60 * 60 * 1000
        });
        
        // Redirect to main page on success
        res.redirect(BASE_PATH + '/');
    } else {
        debugLog('PIN verification failed - Invalid PIN');
        // Record failed attempt
        recordAttempt(ip);
        
        const attempts = loginAttempts.get(ip);
        const attemptsLeft = MAX_ATTEMPTS - attempts.count;
        
        res.status(401).json({ 
            error: 'Invalid PIN',
            attemptsLeft: Math.max(0, attemptsLeft)
        });
    }
});

// Login page static assets (need to be accessible without authentication)
app.use(BASE_PATH + '/styles.css', express.static('public/styles.css'));
app.use(BASE_PATH + '/script.js', express.static('public/script.js'));

// Module files (need to be accessible for imports)
app.use(BASE_PATH + '/src/services/fileUpload', express.static('src/services/fileUpload'));
app.use(BASE_PATH + '/src/services/render', express.static('src/services/render'));

<<<<<<< HEAD
// Protected static file serving (only accessible after authentication)
app.use('/Images', authMiddleware, express.static(path.join(__dirname, 'data', 'Images')));
app.use('/Receipts', authMiddleware, express.static(path.join(__dirname, 'data', 'Receipts')));
app.use('/Manuals', authMiddleware, express.static(path.join(__dirname, 'data', 'Manuals')));

=======
>>>>>>> 49f93f29
// Protected API routes
app.use('/api', (req, res, next) => {
    console.log(`API Request: ${req.method} ${req.path}`);
    next();
});

// --- ASSET MANAGEMENT (existing code preserved) ---
// File paths
const assetsFilePath = path.join(__dirname, 'data', 'Assets.json');
const subAssetsFilePath = path.join(__dirname, 'data', 'SubAssets.json');

// Helper Functions
function ensureDirectoryExists(directory) {
    if (!fs.existsSync(directory)) {
        fs.mkdirSync(directory, { recursive: true });
    }
}

function readJsonFile(filePath) {
    try {
        if (!fs.existsSync(filePath)) {
            return [];
        }
        const data = fs.readFileSync(filePath, 'utf8');
        return JSON.parse(data);
    } catch (error) {
        console.error(`Error reading ${filePath}:`, error);
        return [];
    }
}

function writeJsonFile(filePath, data) {
    try {
        const dirPath = path.dirname(filePath);
        ensureDirectoryExists(dirPath);
        fs.writeFileSync(filePath, JSON.stringify(data, null, 2), 'utf8');
        return true;
    } catch (error) {
        console.error(`Error writing to ${filePath}:`, error);
        return false;
    }
}

function generateId() {
    // Generate a 10-digit ID
    return Math.floor(1000000000 + Math.random() * 9000000000).toString();
}

// Initialize data directories
ensureDirectoryExists(path.join(__dirname, 'data', 'Images'));
ensureDirectoryExists(path.join(__dirname, 'data', 'Receipts'));
ensureDirectoryExists(path.join(__dirname, 'data', 'Manuals'));

// Initialize empty files if they don't exist
if (!fs.existsSync(assetsFilePath)) {
    writeJsonFile(assetsFilePath, []);
}

if (!fs.existsSync(subAssetsFilePath)) {
    writeJsonFile(subAssetsFilePath, []);
}

// API Routes
// Get all assets
app.get('/api/assets', (req, res) => {
    const assets = readJsonFile(assetsFilePath);
    res.json(assets);
});

// Get all sub-assets
app.get('/api/subassets', (req, res) => {
    const subAssets = readJsonFile(subAssetsFilePath);
    res.json(subAssets);
});

// Create a new asset
app.post('/api/asset', async (req, res) => {
    const assets = readJsonFile(assetsFilePath);
    const newAsset = req.body;
    
    // Ensure required fields
    if (!newAsset.name) {
        return res.status(400).json({ error: 'Asset name is required' });
    }
    
    // Generate ID if not provided
    if (!newAsset.id) {
        newAsset.id = generateId();
    }
    
    // Set timestamps
    newAsset.createdAt = new Date().toISOString();
    newAsset.updatedAt = new Date().toISOString();
    
    assets.push(newAsset);
    let success = writeJsonFile(assetsFilePath, assets);
    if (success) {
        if (DEBUG) {
            console.log('[DEBUG] Asset added:', { name: newAsset.name, modelNumber: newAsset.modelNumber, description: newAsset.description });
        }
        // Notification logic
        try {
            const configPath = path.join(__dirname, 'data', 'config.json');
            let config = {};
            if (fs.existsSync(configPath)) {
                config = JSON.parse(fs.readFileSync(configPath, 'utf8'));
            }
            const notificationSettings = config.notificationSettings || {};
            const appriseUrl = process.env.APPRISE_URL || (config.appriseUrl || null);
            if (DEBUG) {
                console.log('[DEBUG] Notification settings (add):', notificationSettings, 'Apprise URL:', appriseUrl);
            }
            if (notificationSettings.notifyAdd && appriseUrl) {
                await sendNotification('asset_added', {
                    name: newAsset.name,
                    modelNumber: newAsset.modelNumber,
                    description: newAsset.description
                }, {
                    appriseUrl
                });
                if (DEBUG) {
                    console.log('[DEBUG] Asset added notification sent.');
                }
            }
        } catch (err) {
            console.error('Failed to send asset added notification:', err.message);
        }
        res.status(201).json(newAsset);
    } else {
        res.status(500).json({ error: 'Failed to create asset' });
    }
});

// Update an existing asset
app.put('/api/asset', (req, res) => {
    const assets = readJsonFile(assetsFilePath);
    const updatedAsset = req.body;
    
    // Ensure required fields
    if (!updatedAsset.id || !updatedAsset.name) {
        return res.status(400).json({ error: 'Asset ID and name are required' });
    }
    
    const index = assets.findIndex(a => a.id === updatedAsset.id);
    
    if (index === -1) {
        return res.status(404).json({ error: 'Asset not found' });
    }
    
    // Preserve creation date
    updatedAsset.createdAt = assets[index].createdAt;
    // Update the modification date
    updatedAsset.updatedAt = new Date().toISOString();
    
    assets[index] = updatedAsset;
    
    if (writeJsonFile(assetsFilePath, assets)) {
        if (DEBUG) {
            console.log('[DEBUG] Asset edited:', { id: updatedAsset.id, name: updatedAsset.name, modelNumber: updatedAsset.modelNumber });
        }
        // Notification logic
        try {
            const configPath = path.join(__dirname, 'data', 'config.json');
            let config = {};
            if (fs.existsSync(configPath)) {
                config = JSON.parse(fs.readFileSync(configPath, 'utf8'));
            }
            const notificationSettings = config.notificationSettings || {};
            const appriseUrl = process.env.APPRISE_URL || (config.appriseUrl || null);
            if (DEBUG) {
                console.log('[DEBUG] Notification settings (edit):', notificationSettings, 'Apprise URL:', appriseUrl);
            }
            if (notificationSettings.notifyEdit && appriseUrl) {
                sendNotification('asset_edited', {
                    name: updatedAsset.name,
                    modelNumber: updatedAsset.modelNumber,
                    description: updatedAsset.description
                }, {
                    appriseUrl
                });
                if (DEBUG) {
                    console.log('[DEBUG] Asset edited notification sent.');
                }
            }
        } catch (err) {
            console.error('Failed to send asset edited notification:', err.message);
        }
        res.json(updatedAsset);
    } else {
        res.status(500).json({ error: 'Failed to update asset' });
    }
});

// Delete an asset
app.delete('/api/asset/:id', (req, res) => {
    const assetId = req.params.id;
    const assets = readJsonFile(assetsFilePath);
    const subAssets = readJsonFile(subAssetsFilePath);
    
    // Find the asset to delete
    const assetIndex = assets.findIndex(a => a.id === assetId);
    
    if (assetIndex === -1) {
        return res.status(404).json({ error: 'Asset not found' });
    }
    
    // Remove the asset
    const deletedAsset = assets.splice(assetIndex, 1)[0];
    
    // Remove all related sub-assets
    const updatedSubAssets = subAssets.filter(sa => sa.parentId !== assetId);
    
    // Delete associated files if they exist
    try {
        if (deletedAsset.photoPath) {
            const photoPath = path.join(__dirname, deletedAsset.photoPath.substring(1));
            if (fs.existsSync(photoPath)) {
                fs.unlinkSync(photoPath);
            }
        }
        
        if (deletedAsset.receiptPath) {
            const receiptPath = path.join(__dirname, deletedAsset.receiptPath.substring(1));
            if (fs.existsSync(receiptPath)) {
                fs.unlinkSync(receiptPath);
            }
        }

        if (deletedAsset.manualPath) {
            const manualPath = path.join(__dirname, deletedAsset.manualPath.substring(1));
            if (fs.existsSync(manualPath)) {
                fs.unlinkSync(manualPath);
            }
        }
    } catch (error) {
        console.error('Error deleting asset files:', error);
        // Continue with asset deletion even if file deletion fails
    }
    
    // Write updated assets
    if (writeJsonFile(assetsFilePath, assets) && writeJsonFile(subAssetsFilePath, updatedSubAssets)) {
        if (DEBUG) {
            console.log('[DEBUG] Asset deleted:', { id: deletedAsset.id, name: deletedAsset.name, modelNumber: deletedAsset.modelNumber });
        }
        // Notification logic
        try {
            const configPath = path.join(__dirname, 'data', 'config.json');
            let config = {};
            if (fs.existsSync(configPath)) {
                config = JSON.parse(fs.readFileSync(configPath, 'utf8'));
            }
            const notificationSettings = config.notificationSettings || {};
            const appriseUrl = process.env.APPRISE_URL || (config.appriseUrl || null);
            if (DEBUG) {
                console.log('[DEBUG] Notification settings (delete):', notificationSettings, 'Apprise URL:', appriseUrl);
            }
            if (notificationSettings.notifyDelete && appriseUrl) {
                sendNotification('asset_deleted', {
                    name: deletedAsset.name,
                    modelNumber: deletedAsset.modelNumber,
                    description: deletedAsset.description
                }, {
                    appriseUrl
                });
                if (DEBUG) {
                    console.log('[DEBUG] Asset deleted notification sent.');
                }
            }
        } catch (err) {
            console.error('Failed to send asset deleted notification:', err.message);
        }
        res.json({ message: 'Asset deleted successfully' });
    } else {
        res.status(500).json({ error: 'Failed to delete asset' });
    }
});

// Create a new sub-asset
app.post('/api/subasset', (req, res) => {
    const subAssets = readJsonFile(subAssetsFilePath);
    const newSubAsset = req.body;
    
    // Ensure required fields
    if (!newSubAsset.name || !newSubAsset.parentId) {
        return res.status(400).json({ error: 'Sub-asset name and parent ID are required' });
    }
    
    // Generate ID if not provided
    if (!newSubAsset.id) {
        newSubAsset.id = generateId();
    }
    
    // Set timestamps
    newSubAsset.createdAt = new Date().toISOString();
    newSubAsset.updatedAt = new Date().toISOString();
    
    subAssets.push(newSubAsset);
    
    if (writeJsonFile(subAssetsFilePath, subAssets)) {
        res.status(201).json(newSubAsset);
    } else {
        res.status(500).json({ error: 'Failed to create sub-asset' });
    }
});

// Update an existing sub-asset
app.put('/api/subasset', (req, res) => {
    const subAssets = readJsonFile(subAssetsFilePath);
    const updatedSubAsset = req.body;
    
    // Ensure required fields
    if (!updatedSubAsset.id || !updatedSubAsset.name || !updatedSubAsset.parentId) {
        return res.status(400).json({ error: 'Sub-asset ID, name, and parent ID are required' });
    }
    
    const index = subAssets.findIndex(sa => sa.id === updatedSubAsset.id);
    
    if (index === -1) {
        return res.status(404).json({ error: 'Sub-asset not found' });
    }
    
    // Preserve creation date
    updatedSubAsset.createdAt = subAssets[index].createdAt;
    // Update the modification date
    updatedSubAsset.updatedAt = new Date().toISOString();
    
    subAssets[index] = updatedSubAsset;
    
    if (writeJsonFile(subAssetsFilePath, subAssets)) {
        res.json(updatedSubAsset);
    } else {
        res.status(500).json({ error: 'Failed to update sub-asset' });
    }
});

// Delete a sub-asset
app.delete('/api/subasset/:id', (req, res) => {
    const subAssetId = req.params.id;
    const subAssets = readJsonFile(subAssetsFilePath);
    
    // Find the sub-asset to delete
    const subAssetIndex = subAssets.findIndex(sa => sa.id === subAssetId);
    
    if (subAssetIndex === -1) {
        return res.status(404).json({ error: 'Sub-asset not found' });
    }
    
    // Get the sub-asset to delete
    const deletedSubAsset = subAssets[subAssetIndex];
    
    // Find all child sub-assets (recursively)
    const subAssetIdsToDelete = [subAssetId];
    let childrenToCheck = subAssets.filter(sa => sa.parentSubId === subAssetId);
    
    while (childrenToCheck.length > 0) {
        const currentChild = childrenToCheck.shift();
        subAssetIdsToDelete.push(currentChild.id);
        
        // Find any children of this child
        const grandchildren = subAssets.filter(sa => sa.parentSubId === currentChild.id);
        childrenToCheck = [...childrenToCheck, ...grandchildren];
    }
    
    // Filter out all sub-assets that need to be deleted
    const updatedSubAssets = subAssets.filter(sa => !subAssetIdsToDelete.includes(sa.id));
    
    // Write updated sub-assets
    if (writeJsonFile(subAssetsFilePath, updatedSubAssets)) {
        // Try to delete image and receipt files if they exist
        try {
            if (deletedSubAsset.photoPath) {
                const photoPath = path.join(__dirname, deletedSubAsset.photoPath.substring(1));
                if (fs.existsSync(photoPath)) {
                    fs.unlinkSync(photoPath);
                }
            }
            
            if (deletedSubAsset.receiptPath) {
                const receiptPath = path.join(__dirname, deletedSubAsset.receiptPath.substring(1));
                if (fs.existsSync(receiptPath)) {
                    fs.unlinkSync(receiptPath);
                }
            }
        } catch (error) {
            console.error('Error deleting files:', error);
            // Continue even if file deletion fails
        }
        
        res.json({ message: 'Sub-asset deleted successfully' });
    } else {
        res.status(500).json({ error: 'Failed to delete sub-asset' });
    }
});

// File upload endpoints
const imageStorage = multer.diskStorage({
    destination: (req, file, cb) => {
        cb(null, 'data/Images');
    },
    filename: (req, file, cb) => {
        const ext = path.extname(file.originalname);
        cb(null, `${req.body.id || uuidv4()}${ext}`);
    }
});

const receiptStorage = multer.diskStorage({
    destination: (req, file, cb) => {
        cb(null, 'data/Receipts');
    },
    filename: (req, file, cb) => {
        const ext = path.extname(file.originalname);
        cb(null, `${req.body.id || uuidv4()}${ext}`);
    }
});

const manualStorage = multer.diskStorage({
    destination: (req, file, cb) => {
        cb(null, 'data/Manuals');
    },
    filename: (req, file, cb) => {
        const ext = path.extname(file.originalname);
        cb(null, `${req.body.id || uuidv4()}${ext}`);
    }
});

const uploadImage = multer({ 
    storage: imageStorage,
    fileFilter: (req, file, cb) => {
        if (file.mimetype.startsWith('image/')) {
            cb(null, true);
        } else {
            cb(new Error('Only image files are allowed'));
        }
    }
});

const uploadReceipt = multer({ 
    storage: receiptStorage,
    fileFilter: (req, file, cb) => {
        if (file.mimetype.startsWith('image/') || file.mimetype === 'application/pdf') {
            cb(null, true);
        } else {
            cb(new Error('Only image and PDF files are allowed'));
        }
    }
});

const uploadManual = multer({ 
    storage: manualStorage,
    fileFilter: (req, file, cb) => {
        const allowedTypes = [
            'application/pdf',
            'application/msword',
            'application/vnd.openxmlformats-officedocument.wordprocessingml.document'
        ];
        if (allowedTypes.includes(file.mimetype)) {
            cb(null, true);
        } else {
            cb(new Error('Only PDF, DOC, and DOCX files are allowed'));
        }
    }
});

app.post('/api/upload/image', uploadImage.single('photo'), (req, res) => {
    if (!req.file) {
        return res.status(400).json({ error: 'No file uploaded' });
    }
    
    const photoPath = `/Images/${req.file.filename}`;
    res.json({ path: photoPath });
});

app.post('/api/upload/receipt', uploadReceipt.single('receipt'), (req, res) => {
    if (!req.file) {
        return res.status(400).json({ error: 'No file uploaded' });
    }
    
    const receiptPath = `/Receipts/${req.file.filename}`;
    res.json({ path: receiptPath });
});

app.post('/api/upload/manual', uploadManual.single('manual'), (req, res) => {
    if (!req.file) {
        return res.status(400).json({ error: 'No file uploaded' });
    }
    
    const manualPath = `/Manuals/${req.file.filename}`;
    res.json({ path: manualPath });
});

// Delete a file (image, receipt, or manual)
app.post('/api/delete-file', (req, res) => {
    const { path: filePath } = req.body;
    if (!filePath) return res.status(400).json({ error: 'No file path provided' });
    const absPath = path.join(__dirname, filePath.startsWith('/') ? filePath.substring(1) : filePath);
    fs.unlink(absPath, (err) => {
        if (err) {
            // If file doesn't exist, treat as success
            if (err.code === 'ENOENT') return res.json({ message: 'File already deleted' });
            return res.status(500).json({ error: 'Failed to delete file' });
        }
        res.json({ message: 'File deleted' });
    });
});

// Configure multer for file uploads
const upload = multer({
    storage: multer.memoryStorage(),
    limits: {
        fileSize: 5 * 1024 * 1024 // 5MB limit
    }
});

// Helper function to parse Excel dates
function parseExcelDate(value) {
    if (!value) return '';
    
    // If it's already a date string in ISO format, return as is
    if (typeof value === 'string' && value.match(/^\d{4}-\d{2}-\d{2}/)) {
        return value;
    }
    
    // If it's a number (Excel date), convert it
    if (typeof value === 'number') {
        // Excel's epoch starts from Dec 30, 1899
        const date = new Date((value - 25569) * 86400 * 1000);
        return date.toISOString().split('T')[0];
    }
    
    // Try to parse MM/DD/YYYY format
    if (typeof value === 'string' && value.match(/^\d{1,2}\/\d{1,2}\/\d{4}$/)) {
        const [month, day, year] = value.split('/').map(Number);
        const date = new Date(year, month - 1, day);
        if (!isNaN(date.getTime())) {
            return date.toISOString().split('T')[0];
        }
    }
    
    // Try to parse as regular date string
    try {
        const date = new Date(value);
        if (!isNaN(date.getTime())) {
            return date.toISOString().split('T')[0];
        }
    } catch (e) {
        console.log('Failed to parse date:', value);
    }
    
    return '';
}

// Import assets route
app.post('/api/import-assets', authMiddleware, upload.single('file'), (req, res) => {
    try {
        if (!req.file) {
            return res.status(400).json({ error: 'No file uploaded' });
        }

        const workbook = XLSX.read(req.file.buffer, { type: 'buffer' });
        const worksheet = workbook.Sheets[workbook.SheetNames[0]];
        
        // First get column headers
        const data = XLSX.utils.sheet_to_json(worksheet, { header: 1 });

        // If this is the first request (no mappings provided), return the headers
        if (!req.body.mappings) {
            const headers = data[0] || [];
            return res.json({ headers });
        }

        // When processing with mappings, use raw sheet data for better parsing
        const jsonData = XLSX.utils.sheet_to_json(worksheet, { raw: true });
        console.log("Sample row:", jsonData.length > 0 ? jsonData[0] : "No data");
        
        // Get column mappings from request
        const mappings = JSON.parse(req.body.mappings);
        console.log("Mappings:", mappings);
        
        // Convert column index mappings to actual column names
        const headers = data[0] || [];
        const columnMappings = {
            name: mappings.name !== '' ? headers[parseInt(mappings.name, 10)] : '',
            model: mappings.model !== '' ? headers[parseInt(mappings.model, 10)] : '',
            serial: mappings.serial !== '' ? headers[parseInt(mappings.serial, 10)] : '',
            purchaseDate: mappings.purchaseDate !== '' ? headers[parseInt(mappings.purchaseDate, 10)] : '',
            purchasePrice: mappings.purchasePrice !== '' ? headers[parseInt(mappings.purchasePrice, 10)] : '',
            notes: mappings.notes !== '' ? headers[parseInt(mappings.notes, 10)] : '',
            url: mappings.url !== '' ? headers[parseInt(mappings.url, 10)] : '',
            warranty: mappings.warranty !== '' ? headers[parseInt(mappings.warranty, 10)] : '',
            warrantyExpiration: mappings.warrantyExpiration !== '' ? headers[parseInt(mappings.warrantyExpiration, 10)] : ''
        };
        console.log("Column name mappings:", columnMappings);
        
        // Transform data using header-based mappings
        const transformedData = jsonData.map(row => {
            // Create a unique ID for each asset
            const assetId = uuidv4();
            console.log("Processing row:", row);
            
            // Use column names to access the data
            const asset = {
                id: assetId,
                name: columnMappings.name ? (row[columnMappings.name] || '') : '',
                modelNumber: columnMappings.model ? (row[columnMappings.model] || '') : '',
                serialNumber: columnMappings.serial ? (row[columnMappings.serial] || '') : '',
                purchaseDate: columnMappings.purchaseDate ? parseExcelDate(row[columnMappings.purchaseDate]) : '',
                price: columnMappings.purchasePrice ? (row[columnMappings.purchasePrice] || '') : '',
                description: columnMappings.notes ? (row[columnMappings.notes] || '') : '',
                link: columnMappings.url ? (row[columnMappings.url] || '') : '',
                photoPath: null,
                receiptPath: null,
                createdAt: new Date().toISOString(),
                updatedAt: new Date().toISOString(),
                warranty: {
                    scope: columnMappings.warranty ? (row[columnMappings.warranty] || '') : '',
                    expirationDate: columnMappings.warrantyExpiration ? parseExcelDate(row[columnMappings.warrantyExpiration]) : ''
                }
            };
            return asset;
        });

        // Sample the first asset for debugging
        console.log("Sample transformed asset:", transformedData.length > 0 ? transformedData[0] : "No data");

        // Save transformed data to assets.json
        const assetsPath = path.join(__dirname, 'data', 'Assets.json');
        let existingAssets = [];
        
        if (fs.existsSync(assetsPath)) {
            const fileContent = fs.readFileSync(assetsPath, 'utf8');
            existingAssets = JSON.parse(fileContent);
        }

        // Add new assets to existing ones
        const updatedAssets = [...existingAssets, ...transformedData];
        
        // Write back to file
        fs.writeFileSync(assetsPath, JSON.stringify(updatedAssets, null, 2));

        res.json({ 
            message: 'Import successful', 
            importedCount: transformedData.length 
        });
    } catch (error) {
        console.error('Import error:', error);
        res.status(500).json({ error: 'Failed to import assets: ' + error.message });
    }
});

// Get notification settings
app.get('/api/notification-settings', authMiddleware, (req, res) => {
    try {
        const configPath = path.join(__dirname, 'data', 'config.json');
        if (!fs.existsSync(configPath)) {
            // Default settings if config does not exist
            return res.json({
                notifyAdd: true,
                notifyDelete: false,
                notifyEdit: true,
                notify1Month: true,
                notify2Week: false,
                notify7Day: true,
                notify3Day: false
            });
        }
        const config = JSON.parse(fs.readFileSync(configPath, 'utf8'));
        res.json(config.notificationSettings || {});
    } catch (err) {
        res.status(500).json({ error: 'Failed to load notification settings' });
    }
});

// Save notification settings
app.post('/api/notification-settings', authMiddleware, express.json(), (req, res) => {
    try {
        const configPath = path.join(__dirname, 'data', 'config.json');
        let config = {};
        if (fs.existsSync(configPath)) {
            config = JSON.parse(fs.readFileSync(configPath, 'utf8'));
        }
        config.notificationSettings = req.body;
        fs.writeFileSync(configPath, JSON.stringify(config, null, 2));
        res.json({ success: true });
    } catch (err) {
        res.status(500).json({ error: 'Failed to save notification settings' });
    }
});

// Test notification endpoint
app.post('/api/notification-test', authMiddleware, async (req, res) => {
    if (DEBUG) {
        console.log('[DEBUG] /api/notification-test called');
    }
    try {
        const configPath = path.join(__dirname, 'data', 'config.json');
        let config = {};
        if (fs.existsSync(configPath)) {
            config = JSON.parse(fs.readFileSync(configPath, 'utf8'));
        }
        // Use APPRISE_URL from env or config
        const appriseUrl = process.env.APPRISE_URL || (config.appriseUrl || null);
        if (DEBUG) {
            console.log('[DEBUG] Notification settings (test):', config.notificationSettings, 'Apprise URL:', appriseUrl);
        }
        if (!appriseUrl) return res.status(400).json({ error: 'No Apprise URL configured.' });
        // Send test notification
        await sendNotification('test', { name: 'Test Notification', eventType: 'test' }, {
            appriseUrl,
            appriseMessage: 'This is a test notification from DumbAssets.'
        });
        if (DEBUG) {
            console.log('[DEBUG] Test notification sent.');
        }
        res.json({ success: true });
    } catch (err) {
        res.status(500).json({ error: 'Failed to send test notification.' });
    }
});

<<<<<<< HEAD
// --- CATCH-ALL: Serve index.html if authenticated, else redirect to login ---

// Serve index.html with dynamic SITE_TITLE for main app
app.get(BASE_PATH + '/', authMiddleware, (req, res) => {
    let html = fs.readFileSync(path.join(__dirname, 'public', 'index.html'), 'utf8');
    html = html.replace(/\{\{SITE_TITLE\}\}/g, SITE_TITLE);
    res.send(html);
});

// Serve login.html with dynamic SITE_TITLE
app.get(BASE_PATH + '/login', (req, res) => {
    if (!PIN || PIN.trim() === '') return res.redirect(BASE_PATH + '/');
    if (req.session.authenticated) return res.redirect(BASE_PATH + '/');
    let html = fs.readFileSync(path.join(__dirname, 'public', 'login.html'), 'utf8');
    html = html.replace(/\{\{SITE_TITLE\}\}/g, SITE_TITLE);
    res.send(html);
});

// Redirect /index.html to /
app.get(BASE_PATH + '/index.html', (req, res) => res.redirect(BASE_PATH + '/'));
// Redirect /login.html to /login
app.get(BASE_PATH + '/login.html', (req, res) => res.redirect(BASE_PATH + '/login'));

// --- CATCH-ALL: Serve index.html if authenticated, else redirect to login ---
app.get('*', (req, res, next) => {
    // Skip API and static asset requests
    if (req.path.startsWith('/api/') || req.path.startsWith('/Images/') || req.path.startsWith('/Receipts/') || req.path.endsWith('.css') || req.path.endsWith('.js') || req.path.endsWith('.ico')) {
        return next();
    }
    // Auth check
    if (!PIN || PIN.trim() === '' || req.session.authenticated) {
        let html = fs.readFileSync(path.join(__dirname, 'public', 'index.html'), 'utf8');
        html = html.replace(/\{\{SITE_TITLE\}\}/g, SITE_TITLE);
        return res.send(html);
    } else {
        return res.redirect(BASE_PATH + '/login');
    }
});

=======
>>>>>>> 49f93f29
// --- CLEANUP LOCKOUTS ---
setInterval(() => {
    const now = Date.now();
    for (const [ip, attempts] of loginAttempts.entries()) {
        if (now - attempts.lastAttempt >= LOCKOUT_TIME) {
            loginAttempts.delete(ip);
        }
    }
}, 60000);

// Warranty expiration notification cron
startWarrantyCron();

// --- START SERVER ---
app.listen(PORT, () => {
    debugLog('Server Configuration:', {
        port: PORT,
        basePath: BASE_PATH,
        pinProtection: !!PIN,
        nodeEnv: NODE_ENV,
        debug: DEBUG
    });
    console.log(`Server running on: ${BASE_URL}`);
}); 
// --- END --- <|MERGE_RESOLUTION|>--- conflicted
+++ resolved
@@ -96,20 +96,6 @@
 }
 
 // --- SECURITY MIDDLEWARE ---
-<<<<<<< HEAD
-// leaving this out for now, as it may break some functionality while testing and using cors instead
-// app.use(helmet({
-//     contentSecurityPolicy: {
-//         directives: {
-//             defaultSrc: ["'self'"],
-//             scriptSrc: ["'self'", "'unsafe-inline'"],
-//             scriptSrcAttr: ["'unsafe-inline'"],
-//             styleSrc: ["'self'", "'unsafe-inline'"],
-//             imgSrc: ["'self'", "data:", "blob:"],
-//         },
-//     },
-// }));
-=======
 app.use(helmet({
   noSniff: true, // Prevent MIME type sniffing
   frameguard: { action: 'deny' }, // Prevent clickjacking
@@ -126,7 +112,6 @@
   originAgentCluster: false,
   xssFilter: false,
 }));
->>>>>>> 49f93f29
 app.use(express.json());
 app.set('trust proxy', 1);
 app.use(cors(getCorsOptions(BASE_URL)));
@@ -318,14 +303,6 @@
 app.use(BASE_PATH + '/src/services/fileUpload', express.static('src/services/fileUpload'));
 app.use(BASE_PATH + '/src/services/render', express.static('src/services/render'));
 
-<<<<<<< HEAD
-// Protected static file serving (only accessible after authentication)
-app.use('/Images', authMiddleware, express.static(path.join(__dirname, 'data', 'Images')));
-app.use('/Receipts', authMiddleware, express.static(path.join(__dirname, 'data', 'Receipts')));
-app.use('/Manuals', authMiddleware, express.static(path.join(__dirname, 'data', 'Manuals')));
-
-=======
->>>>>>> 49f93f29
 // Protected API routes
 app.use('/api', (req, res, next) => {
     console.log(`API Request: ${req.method} ${req.path}`);
@@ -1045,48 +1022,6 @@
     }
 });
 
-<<<<<<< HEAD
-// --- CATCH-ALL: Serve index.html if authenticated, else redirect to login ---
-
-// Serve index.html with dynamic SITE_TITLE for main app
-app.get(BASE_PATH + '/', authMiddleware, (req, res) => {
-    let html = fs.readFileSync(path.join(__dirname, 'public', 'index.html'), 'utf8');
-    html = html.replace(/\{\{SITE_TITLE\}\}/g, SITE_TITLE);
-    res.send(html);
-});
-
-// Serve login.html with dynamic SITE_TITLE
-app.get(BASE_PATH + '/login', (req, res) => {
-    if (!PIN || PIN.trim() === '') return res.redirect(BASE_PATH + '/');
-    if (req.session.authenticated) return res.redirect(BASE_PATH + '/');
-    let html = fs.readFileSync(path.join(__dirname, 'public', 'login.html'), 'utf8');
-    html = html.replace(/\{\{SITE_TITLE\}\}/g, SITE_TITLE);
-    res.send(html);
-});
-
-// Redirect /index.html to /
-app.get(BASE_PATH + '/index.html', (req, res) => res.redirect(BASE_PATH + '/'));
-// Redirect /login.html to /login
-app.get(BASE_PATH + '/login.html', (req, res) => res.redirect(BASE_PATH + '/login'));
-
-// --- CATCH-ALL: Serve index.html if authenticated, else redirect to login ---
-app.get('*', (req, res, next) => {
-    // Skip API and static asset requests
-    if (req.path.startsWith('/api/') || req.path.startsWith('/Images/') || req.path.startsWith('/Receipts/') || req.path.endsWith('.css') || req.path.endsWith('.js') || req.path.endsWith('.ico')) {
-        return next();
-    }
-    // Auth check
-    if (!PIN || PIN.trim() === '' || req.session.authenticated) {
-        let html = fs.readFileSync(path.join(__dirname, 'public', 'index.html'), 'utf8');
-        html = html.replace(/\{\{SITE_TITLE\}\}/g, SITE_TITLE);
-        return res.send(html);
-    } else {
-        return res.redirect(BASE_PATH + '/login');
-    }
-});
-
-=======
->>>>>>> 49f93f29
 // --- CLEANUP LOCKOUTS ---
 setInterval(() => {
     const now = Date.now();
