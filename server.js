/**
 * DumbAssets - Asset Tracking Application
 * Server implementation for handling API requests and file operations
 */

// --- SECURITY & CONFIG IMPORTS ---
require('dotenv').config();
// console.log('process.env:', process.env);
const express = require('express');
const session = require('express-session');
const helmet = require('helmet');
const crypto = require('crypto');
const path = require('path');
const cookieParser = require('cookie-parser');
const cors = require('cors');
const fs = require('fs');
const multer = require('multer');
const { v4: uuidv4 } = require('uuid');
const XLSX = require('xlsx');
const { sendNotification } = require('./src/services/notifications/appriseNotifier');
const { startWarrantyCron } = require('./src/services/notifications/warrantyCron');
const { generatePWAManifest } = require("./scripts/pwa-manifest-generator");
const { originValidationMiddleware, getCorsOptions } = require('./middleware/cors');
const packageJson = require('./package.json');

const app = express();
const PORT = process.env.PORT || 3000;
const DEBUG = process.env.DEBUG === 'TRUE';
const NODE_ENV = process.env.NODE_ENV || 'production';
const BASE_URL = process.env.BASE_URL || `http://localhost:${PORT}`;
const DEMO_MODE = process.env.DEMO_MODE === 'true';
const SITE_TITLE = DEMO_MODE ? `${process.env.SITE_TITLE || 'DumbAssets'} (DEMO)` : (process.env.SITE_TITLE || 'DumbAssets');
const PUBLIC_DIR = path.join(__dirname, 'public');
const ASSETS_DIR = path.join(PUBLIC_DIR, 'assets');
const VERSION = packageJson.version;

generatePWAManifest(SITE_TITLE);
// Set timezone from environment variable or default to America/Chicago
process.env.TZ = process.env.TZ || 'America/Chicago';

function debugLog(...args) {
    if (DEBUG) {
        console.log('[DEBUG]', ...args);
    }
}

// --- BASE PATH & PIN CONFIG ---
const BASE_PATH = (() => {
    if (!BASE_URL) {
        debugLog('No BASE_URL set, using empty base path');
        return '';
    }
    try {
        const url = new URL(BASE_URL);
        const path = url.pathname.replace(/\/$/, '');
        debugLog('Base URL Configuration:', {
            originalUrl: BASE_URL,
            extractedPath: path,
            protocol: url.protocol,
            hostname: url.hostname
        });
        return path;
    } catch {
        const path = BASE_URL.replace(/\/$/, '');
        debugLog('Using direct path as BASE_URL:', path);
        return path;
    }
})();
const projectName = packageJson.name.toUpperCase().replace(/-/g, '_');
const PIN = process.env.DUMBASSETS_PIN;
console.log('PIN:', PIN);
if (!PIN || PIN.trim() === '') {
    debugLog('PIN protection is disabled');
} else {
    debugLog('PIN protection is enabled, PIN length:', PIN.length);
}

// --- BRUTE FORCE PROTECTION ---
const loginAttempts = new Map();
const MAX_ATTEMPTS = 5;
const LOCKOUT_TIME = 15 * 60 * 1000;
function resetAttempts(ip) { loginAttempts.delete(ip); }
function isLockedOut(ip) {
    const attempts = loginAttempts.get(ip);
    if (!attempts) return false;
    if (attempts.count >= MAX_ATTEMPTS) {
        const timeElapsed = Date.now() - attempts.lastAttempt;
        if (timeElapsed < LOCKOUT_TIME) return true;
        resetAttempts(ip);
    }
    return false;
}
function recordAttempt(ip) {
    const attempts = loginAttempts.get(ip) || { count: 0, lastAttempt: 0 };
    attempts.count += 1;
    attempts.lastAttempt = Date.now();
    loginAttempts.set(ip, attempts);
}

// --- SECURITY MIDDLEWARE ---
app.use(helmet({
  noSniff: true, // Prevent MIME type sniffing
  frameguard: { action: 'deny' }, // Prevent clickjacking
  hsts: { maxAge: 31536000, includeSubDomains: true }, // Enforce HTTPS for one year
  crossOriginEmbedderPolicy: true,
  crossOriginOpenerPolicy: { policy: 'same-origin-allow-popups' },
  crossOriginResourcePolicy: { policy: 'same-origin' },
  referrerPolicy: { policy: 'no-referrer-when-downgrade' }, // Set referrer policy
  ieNoOpen: true, // Prevent IE from executing downloads
  // Disabled Helmet middlewares:
  contentSecurityPolicy: false, // Disable CSP for now
  dnsPrefetchControl: true, // Disable DNS prefetching
  permittedCrossDomainPolicies: false,
  originAgentCluster: false,
  xssFilter: false,
}));
app.use(express.json());
app.set('trust proxy', 1);
app.use(cors(getCorsOptions(BASE_URL)));
app.use(cookieParser());
app.use(session({
    secret: process.env.SESSION_SECRET || 'your-secret-key',
    resave: false,
    saveUninitialized: false,
    cookie: {
        httpOnly: true,
        secure: (BASE_URL.startsWith('https') && NODE_ENV === 'production'),
        sameSite: 'strict',
        maxAge: 24 * 60 * 60 * 1000 // 24 hours
    }
}));

// --- AUTHENTICATION MIDDLEWARE FOR ALL PROTECTED ROUTES ---
app.use(BASE_PATH, (req, res, next) => {
    // List of paths that should be publicly accessible
    const publicPaths = [
        '/login',
        '/pin-length',
        '/verify-pin',
        '/config.js',
        '/assets/',
        '/styles.css',
        '/manifest.json',
        '/asset-manifest.json',
    ];

    // Check if the current path matches any of the public paths
    if (publicPaths.some(path => req.path.startsWith(path))) {
        return next();
    }

    // For all other paths, apply both origin validation and auth middleware
    originValidationMiddleware(req, res, () => {
        authMiddleware(req, res, next);
    });
});

// --- PIN VERIFICATION ---
function verifyPin(storedPin, providedPin) {
    if (!storedPin || !providedPin) return false;
    if (storedPin.length !== providedPin.length) return false;
    try {
        return crypto.timingSafeEqual(Buffer.from(storedPin), Buffer.from(providedPin));
    } catch { return false; }
}

// --- AUTH MIDDLEWARE ---
function authMiddleware(req, res, next) {
    debugLog('Auth check for path:', req.path, 'Method:', req.method);
    if (!PIN || PIN.trim() === '') return next();

    const pinCookie = req.cookies[`${projectName}_PIN`];
    if (req.session.authenticated || verifyPin(PIN, pinCookie)) {
        debugLog('Auth successful - Valid cookie found');
        req.session.authenticated = true;
        return next();
    }

    if (req.path.startsWith('/api/') || req.xhr) {
        req.session.authenticated = false;
        // Return JSON error for API requests
        return res.status(401).json({ 
            error: 'Authentication required', 
            redirectTo: BASE_PATH + '/login'
        });
    } else {
        req.session.authenticated = false;
        // Preserve the original URL with query parameters for post-login redirect
        const originalUrl = req.originalUrl;
        const loginUrl = `${BASE_PATH}/login${originalUrl ? `?returnTo=${encodeURIComponent(originalUrl)}` : ''}`;
        debugLog('Redirecting to login with return URL:', loginUrl);
        return res.redirect(loginUrl);
    }
};

// --- STATIC FILES & CONFIG ---
app.get(BASE_PATH + '/config.js', async (req, res) => {
    debugLog('Serving config.js with basePath:', BASE_PATH);
    
    // Set proper MIME type
    res.setHeader('Content-Type', 'application/javascript');
    
    // First send the dynamic config
    res.write(`
        window.appConfig = {
            basePath: '${BASE_PATH}',
            debug: ${DEBUG},
            siteTitle: '${SITE_TITLE}',
            version: '${VERSION}',
        };
    `);
    
    // Then append the static config.js content
    try {
        const staticConfig = await fs.promises.readFile(path.join(__dirname, 'public', 'config.js'), 'utf8');
        res.write('\n\n' + staticConfig);
    } catch (error) {
        console.error('Error reading static config.js:', error);
    }
    
    res.end();
});

// Dynamic service worker with correct version
app.get(BASE_PATH + '/service-worker.js', async (req, res) => {
    debugLog('Serving service-worker.js with version:', VERSION);
    
    // Set proper MIME type
    res.setHeader('Content-Type', 'application/javascript');
    
    try {
        let swContent = await fs.promises.readFile(path.join(__dirname, 'public', 'service-worker.js'), 'utf8');
        
        // Replace the version initialization with the actual version from package.json
        swContent = swContent.replace(
            /let APP_VERSION = ".*?";/,
            `let APP_VERSION = "${VERSION}";`
        );
        
        res.write(swContent);
        res.end();
    } catch (error) {
        console.error('Error reading service-worker.js:', error);
        res.status(500).send('Error loading service worker');
    }
});

// Serve static files for public assets
app.use(BASE_PATH + '/', express.static(path.join(PUBLIC_DIR)));
app.get(BASE_PATH + "/manifest.json", (req, res) => {
    res.sendFile(path.join(ASSETS_DIR, "manifest.json"));
});
app.get(BASE_PATH + "/asset-manifest.json", (req, res) => {
    res.sendFile(path.join(ASSETS_DIR, "asset-manifest.json"));
});

// Unprotected routes and files (accessible without login)
app.get(BASE_PATH + '/login', (req, res) => {
    // If no PIN is set, redirect to return URL or main page (preserving any asset parameters)
    if (!PIN || PIN.trim() === '') {
        const returnTo = req.query.returnTo || (BASE_PATH + '/');
        debugLog('No PIN set, redirecting to:', returnTo);
        return res.redirect(returnTo);
    }
    
    // If already authenticated, redirect to return URL or main page
    if (req.session.authenticated) {
        const returnTo = req.query.returnTo || (BASE_PATH + '/');
        debugLog('Already authenticated, redirecting to:', returnTo);
        return res.redirect(returnTo);
    }
    
    // Store the return URL in the session if provided
    if (req.query.returnTo) {
        req.session.returnTo = req.query.returnTo;
        debugLog('Stored return URL in session:', req.query.returnTo);
    }
    
    res.sendFile(path.join(__dirname, 'public', 'login.html'));
});

app.get(BASE_PATH + '/pin-length', (req, res) => {
    if (!PIN || PIN.trim() === '') return res.json({ length: 0 });
    res.json({ length: PIN.length });
});

app.post(BASE_PATH + '/verify-pin', (req, res) => {
    debugLog('PIN verification attempt from IP:', req.ip);
    
    // If no PIN is set, authentication is successful
    if (!PIN || PIN.trim() === '') {
        debugLog('PIN verification bypassed - No PIN configured');
        req.session.authenticated = true;
        
        // Get the return URL from session, or default to main page
        const returnTo = req.session.returnTo || (BASE_PATH + '/');
        
        // Clear the return URL from session
        delete req.session.returnTo;
        
        debugLog('No PIN set, redirecting to:', returnTo);
        
        // Redirect to the intended destination
        return res.redirect(returnTo);
    }

    // Check if IP is locked out
    const ip = req.ip;
    if (isLockedOut(ip)) {
        const attempts = loginAttempts.get(ip);
        const timeLeft = Math.ceil((LOCKOUT_TIME - (Date.now() - attempts.lastAttempt)) / 1000 / 60);
        debugLog('PIN verification blocked - IP is locked out:', ip);
        return res.status(429).json({ 
            error: `Too many attempts. Please try again in ${timeLeft} minutes.`
        });
    }

    const { pin } = req.body;
    if (!pin || typeof pin !== 'string') {
        debugLog('PIN verification failed - Invalid PIN format');
        return res.status(400).json({ error: 'Invalid PIN format' });
    }

    // Verify PIN first
    const isPinValid = verifyPin(PIN, pin);
    if (isPinValid) {
        debugLog('PIN verification successful');
        // Reset attempts on successful login
        resetAttempts(ip);
        
        // Set authentication in session immediately
        req.session.authenticated = true;
        
        // Set secure cookie
        res.cookie(`${projectName}_PIN`, pin, {
            httpOnly: true,
            secure: req.secure || (BASE_URL.startsWith('https') && NODE_ENV === 'production'),
            sameSite: 'strict',
            maxAge: 24 * 60 * 60 * 1000
        });
        
        // Get the return URL from session, or default to main page
        const returnTo = req.session.returnTo || (BASE_PATH + '/');
        
        // Clear the return URL from session
        delete req.session.returnTo;
        
        debugLog('Redirecting after successful login to:', returnTo);
        
        // Redirect to the intended destination
        res.redirect(returnTo);
    } else {
        debugLog('PIN verification failed - Invalid PIN');
        // Record failed attempt
        recordAttempt(ip);
        
        const attempts = loginAttempts.get(ip);
        const attemptsLeft = MAX_ATTEMPTS - attempts.count;
        
        res.status(401).json({ 
            error: 'Invalid PIN',
            attemptsLeft: Math.max(0, attemptsLeft)
        });
    }
});

// Login page static assets (need to be accessible without authentication)
app.use(BASE_PATH + '/styles.css', express.static('public/styles.css'));
app.use(BASE_PATH + '/script.js', express.static('public/script.js'));

// Module files (need to be accessible for imports)
app.use(BASE_PATH + '/src/services/fileUpload', express.static('src/services/fileUpload'));
app.use(BASE_PATH + '/src/services/render', express.static('src/services/render'));

// Serve Chart.js from node_modules
app.use(BASE_PATH + '/js/chart.js', express.static('node_modules/chart.js/dist/chart.umd.js'));

// Serve uploaded files
app.use(BASE_PATH + '/Images', express.static('data/Images'));
app.use(BASE_PATH + '/Receipts', express.static('data/Receipts'));
app.use(BASE_PATH + '/Manuals', express.static('data/Manuals'));

// Protected API routes
app.use('/api', (req, res, next) => {
    console.log(`API Request: ${req.method} ${req.path}`);
    next();
});

// --- ASSET MANAGEMENT (existing code preserved) ---
// File paths
const assetsFilePath = path.join(__dirname, 'data', 'Assets.json');
const subAssetsFilePath = path.join(__dirname, 'data', 'SubAssets.json');

// Helper Functions
function ensureDirectoryExists(directory) {
    if (!fs.existsSync(directory)) {
        fs.mkdirSync(directory, { recursive: true });
    }
}

function readJsonFile(filePath) {
    try {
        if (!fs.existsSync(filePath)) {
            return [];
        }
        const data = fs.readFileSync(filePath, 'utf8');
        return JSON.parse(data);
    } catch (error) {
        console.error(`Error reading ${filePath}:`, error);
        return [];
    }
}

function writeJsonFile(filePath, data) {
    try {
        const dirPath = path.dirname(filePath);
        ensureDirectoryExists(dirPath);
        fs.writeFileSync(filePath, JSON.stringify(data, null, 2), 'utf8');
        return true;
    } catch (error) {
        console.error(`Error writing to ${filePath}:`, error);
        return false;
    }
}

function generateId() {
    // Generate a 10-digit ID
    return Math.floor(1000000000 + Math.random() * 9000000000).toString();
}

<<<<<<< HEAD
// Helper function to delete all files associated with an asset or sub-asset
function deleteAssetFiles(asset) {
    if (!asset) return;
    
    const filesToDelete = [];
    
    // Handle single file paths (legacy format)
    if (asset.photoPath) filesToDelete.push(asset.photoPath);
    if (asset.receiptPath) filesToDelete.push(asset.receiptPath);
    if (asset.manualPath) filesToDelete.push(asset.manualPath);
    
    // Handle multiple file paths (new format)
    if (asset.photoPaths && Array.isArray(asset.photoPaths)) {
        filesToDelete.push(...asset.photoPaths);
    }
    if (asset.receiptPaths && Array.isArray(asset.receiptPaths)) {
        filesToDelete.push(...asset.receiptPaths);
    }
    if (asset.manualPaths && Array.isArray(asset.manualPaths)) {
        filesToDelete.push(...asset.manualPaths);
    }
    
    // Handle legacy file info arrays (if they exist)
    if (asset.photoInfo && Array.isArray(asset.photoInfo)) {
        asset.photoInfo.forEach(info => {
            if (info.path) filesToDelete.push(info.path);
        });
    }
    if (asset.receiptInfo && Array.isArray(asset.receiptInfo)) {
        asset.receiptInfo.forEach(info => {
            if (info.path) filesToDelete.push(info.path);
        });
    }
    if (asset.manualInfo && Array.isArray(asset.manualInfo)) {
        asset.manualInfo.forEach(info => {
            if (info.path) filesToDelete.push(info.path);
        });
    }
    
    if (DEBUG && filesToDelete.length > 0) {
        console.log(`[DEBUG] Deleting ${filesToDelete.length} files for asset: ${asset.name || asset.id}`);
    }
    
    // Delete each file
    let deletedCount = 0;
    let errorCount = 0;
    
    filesToDelete.forEach(filePath => {
        if (filePath && typeof filePath === 'string') {
            try {
                // Normalize the file path
                let normalizedPath = filePath.startsWith('/') ? filePath.substring(1) : filePath;
                
                // If the path doesn't start with 'data/', prepend it
                if (!normalizedPath.startsWith('data/')) {
                    normalizedPath = path.join('data', normalizedPath);
                }
                
                const fullPath = path.join(__dirname, normalizedPath);
                
                if (fs.existsSync(fullPath)) {
                    fs.unlinkSync(fullPath);
                    deletedCount++;
                    if (DEBUG) {
                        console.log('[DEBUG] Successfully deleted file:', normalizedPath);
                    }
                } else if (DEBUG) {
                    console.log('[DEBUG] File not found (already deleted?):', normalizedPath);
                }
            } catch (error) {
                errorCount++;
                console.error('Error deleting file:', filePath, error.message);
                // Continue with other files even if one fails
            }
        }
    });
    
    if (DEBUG && (deletedCount > 0 || errorCount > 0)) {
        console.log(`[DEBUG] File deletion summary for ${asset.name || asset.id}: ${deletedCount} deleted, ${errorCount} errors`);
    }
}

=======
>>>>>>> ee8c3f2c
// Initialize data directories
ensureDirectoryExists(path.join(__dirname, 'data', 'Images'));
ensureDirectoryExists(path.join(__dirname, 'data', 'Receipts'));
ensureDirectoryExists(path.join(__dirname, 'data', 'Manuals'));

// Initialize empty files if they don't exist
if (!fs.existsSync(assetsFilePath)) {
    writeJsonFile(assetsFilePath, []);
}

if (!fs.existsSync(subAssetsFilePath)) {
    writeJsonFile(subAssetsFilePath, []);
}

// API Routes
// Get all assets
app.get('/api/assets', (req, res) => {
    const assets = readJsonFile(assetsFilePath);
    res.json(assets);
});

// Get all sub-assets
app.get('/api/subassets', (req, res) => {
    const subAssets = readJsonFile(subAssetsFilePath);
    res.json(subAssets);
});

// Create a new asset
app.post('/api/asset', async (req, res) => {
    const assets = readJsonFile(assetsFilePath);
    const newAsset = req.body;

    // Ensure maintenanceEvents is always present (even if empty)
    newAsset.maintenanceEvents = newAsset.maintenanceEvents || [];
    
    // Ensure required fields
    if (!newAsset.name) {
        return res.status(400).json({ error: 'Asset name is required' });
    }
    
    // Generate ID if not provided
    if (!newAsset.id) {
        newAsset.id = generateId();
    }
    
    // Set timestamps
    newAsset.createdAt = new Date().toISOString();
    newAsset.updatedAt = new Date().toISOString();
    
    assets.push(newAsset);
    let success = writeJsonFile(assetsFilePath, assets);
    if (success) {
        if (DEBUG) {
            console.log('[DEBUG] Asset added:', { name: newAsset.name, modelNumber: newAsset.modelNumber, description: newAsset.description });
        }
        // Notification logic
        try {
            const configPath = path.join(__dirname, 'data', 'config.json');
            let config = {};
            if (fs.existsSync(configPath)) {
                config = JSON.parse(fs.readFileSync(configPath, 'utf8'));
            }
            const notificationSettings = config.notificationSettings || {};
            const appriseUrl = process.env.APPRISE_URL || (config.appriseUrl || null);
            if (DEBUG) {
                console.log('[DEBUG] Notification settings (add):', notificationSettings, 'Apprise URL:', appriseUrl);
            }
            if (notificationSettings.notifyAdd && appriseUrl) {
                await sendNotification('asset_added', {
                    id: newAsset.id,
                    name: newAsset.name,
                    modelNumber: newAsset.modelNumber,
                    description: newAsset.description
                }, {
                    appriseUrl,
                    baseUrl: getBaseUrl(req)
                });
                if (DEBUG) {
                    console.log('[DEBUG] Asset added notification sent.');
                }
            }
        } catch (err) {
            console.error('Failed to send asset added notification:', err.message);
        }
        res.status(201).json(newAsset);
    } else {
        res.status(500).json({ error: 'Failed to create asset' });
    }
});

// Update an existing asset
app.put('/api/asset', (req, res) => {
    const assets = readJsonFile(assetsFilePath);
    const updatedAsset = req.body;

    // Ensure maintenanceEvents is always present (even if empty)
    updatedAsset.maintenanceEvents = updatedAsset.maintenanceEvents || [];
    
    // Ensure required fields
    if (!updatedAsset.id || !updatedAsset.name) {
        return res.status(400).json({ error: 'Asset ID and name are required' });
    }
    
    const index = assets.findIndex(a => a.id === updatedAsset.id);
    
    if (index === -1) {
        return res.status(404).json({ error: 'Asset not found' });
    }
    
    // Preserve creation date
    updatedAsset.createdAt = assets[index].createdAt;
    // Update the modification date
    updatedAsset.updatedAt = new Date().toISOString();
    
    assets[index] = updatedAsset;
    
    if (writeJsonFile(assetsFilePath, assets)) {
        if (DEBUG) {
            console.log('[DEBUG] Asset edited:', { id: updatedAsset.id, name: updatedAsset.name, modelNumber: updatedAsset.modelNumber });
        }
        // Notification logic
        try {
            const configPath = path.join(__dirname, 'data', 'config.json');
            let config = {};
            if (fs.existsSync(configPath)) {
                config = JSON.parse(fs.readFileSync(configPath, 'utf8'));
            }
            const notificationSettings = config.notificationSettings || {};
            const appriseUrl = process.env.APPRISE_URL || (config.appriseUrl || null);
            if (DEBUG) {
                console.log('[DEBUG] Notification settings (edit):', notificationSettings, 'Apprise URL:', appriseUrl);
            }
            if (notificationSettings.notifyEdit && appriseUrl) {
                sendNotification('asset_edited', {
                    id: updatedAsset.id,
                    name: updatedAsset.name,
                    modelNumber: updatedAsset.modelNumber,
                    description: updatedAsset.description
                }, {
                    appriseUrl,
                    baseUrl: getBaseUrl(req)
                });
                if (DEBUG) {
                    console.log('[DEBUG] Asset edited notification sent.');
                }
            }
        } catch (err) {
            console.error('Failed to send asset edited notification:', err.message);
        }
        res.json(updatedAsset);
    } else {
        res.status(500).json({ error: 'Failed to update asset' });
    }
});

// Delete an asset
app.delete('/api/asset/:id', (req, res) => {
    const assetId = req.params.id;
    const assets = readJsonFile(assetsFilePath);
    const subAssets = readJsonFile(subAssetsFilePath);
    
    // Find the asset to delete
    const assetIndex = assets.findIndex(a => a.id === assetId);
    
    if (assetIndex === -1) {
        return res.status(404).json({ error: 'Asset not found' });
    }
    
    // Remove the asset
    const deletedAsset = assets.splice(assetIndex, 1)[0];
    
    // Remove all related sub-assets
    const updatedSubAssets = subAssets.filter(sa => sa.parentId !== assetId);
    
    // Delete associated files if they exist
    try {
        if (deletedAsset.photoPath) {
            const photoPath = path.join(__dirname, deletedAsset.photoPath.substring(1));
            if (fs.existsSync(photoPath)) {
                fs.unlinkSync(photoPath);
            }
        }
        
        if (deletedAsset.receiptPath) {
            const receiptPath = path.join(__dirname, deletedAsset.receiptPath.substring(1));
            if (fs.existsSync(receiptPath)) {
                fs.unlinkSync(receiptPath);
            }
        }

        if (deletedAsset.manualPath) {
            const manualPath = path.join(__dirname, deletedAsset.manualPath.substring(1));
            if (fs.existsSync(manualPath)) {
                fs.unlinkSync(manualPath);
            }
        }
    } catch (error) {
        console.error('Error deleting asset files:', error);
        // Continue with asset deletion even if file deletion fails
    }
    
    // Write updated assets
    if (writeJsonFile(assetsFilePath, assets) && writeJsonFile(subAssetsFilePath, updatedSubAssets)) {
        if (DEBUG) {
            console.log('[DEBUG] Asset deleted:', { id: deletedAsset.id, name: deletedAsset.name, modelNumber: deletedAsset.modelNumber });
        }
        // Notification logic
        try {
            const configPath = path.join(__dirname, 'data', 'config.json');
            let config = {};
            if (fs.existsSync(configPath)) {
                config = JSON.parse(fs.readFileSync(configPath, 'utf8'));
            }
            const notificationSettings = config.notificationSettings || {};
            const appriseUrl = process.env.APPRISE_URL || (config.appriseUrl || null);
            if (DEBUG) {
                console.log('[DEBUG] Notification settings (delete):', notificationSettings, 'Apprise URL:', appriseUrl);
            }
            if (notificationSettings.notifyDelete && appriseUrl) {
                sendNotification('asset_deleted', {
                    name: deletedAsset.name,
                    modelNumber: deletedAsset.modelNumber,
                    serialNumber: deletedAsset.serialNumber,
                    purchaseDate: deletedAsset.purchaseDate,
                    price: deletedAsset.price,
                    warranty: deletedAsset.warranty
                }, {
                    appriseUrl,
                    baseUrl: getBaseUrl(req)
                });
                if (DEBUG) {
                    console.log('[DEBUG] Asset deleted notification sent.');
                }
            }
        } catch (err) {
            console.error('Failed to send asset deleted notification:', err.message);
        }
        res.json({ message: 'Asset deleted successfully' });
    } else {
        res.status(500).json({ error: 'Failed to delete asset' });
    }
});

// Create a new sub-asset
app.post('/api/subasset', async (req, res) => {
    const subAssets = readJsonFile(subAssetsFilePath);
    const newSubAsset = req.body;
    // Remove legacy maintenanceReminder if present
    if (newSubAsset.maintenanceReminder) delete newSubAsset.maintenanceReminder;
    // Ensure maintenanceEvents is always present (even if empty)
    newSubAsset.maintenanceEvents = newSubAsset.maintenanceEvents || [];
    
    // Ensure required fields
    if (!newSubAsset.name || !newSubAsset.parentId) {
        return res.status(400).json({ error: 'Sub-asset name and parent ID are required' });
    }
    
    // Generate ID if not provided
    if (!newSubAsset.id) {
        newSubAsset.id = generateId();
    }
    
    // Set timestamps
    newSubAsset.createdAt = new Date().toISOString();
    newSubAsset.updatedAt = new Date().toISOString();
    
    subAssets.push(newSubAsset);
    
    if (writeJsonFile(subAssetsFilePath, subAssets)) {
        if (DEBUG) {
            console.log('[DEBUG] Sub-asset added:', { id: newSubAsset.id, name: newSubAsset.name, parentId: newSubAsset.parentId });
        }
        // Notification logic for sub-asset creation
        try {
            const configPath = path.join(__dirname, 'data', 'config.json');
            let config = {};
            if (fs.existsSync(configPath)) {
                config = JSON.parse(fs.readFileSync(configPath, 'utf8'));
            }
            const notificationSettings = config.notificationSettings || {};
            const appriseUrl = process.env.APPRISE_URL || (config.appriseUrl || null);
            if (DEBUG) {
                console.log('[DEBUG] Sub-asset notification settings (add):', notificationSettings, 'Apprise URL:', appriseUrl);
            }
            if (notificationSettings.notifyAdd && appriseUrl) {
                await sendNotification('asset_added', {
                    id: newSubAsset.id,
                    parentId: newSubAsset.parentId,
                    name: `${newSubAsset.name} (Component)`,
                    modelNumber: newSubAsset.modelNumber,
                    description: newSubAsset.description || newSubAsset.notes
                }, {
                    appriseUrl,
                    baseUrl: getBaseUrl(req)
                });
                if (DEBUG) {
                    console.log('[DEBUG] Sub-asset added notification sent.');
                }
            }
        } catch (err) {
            console.error('Failed to send sub-asset added notification:', err.message);
        }
        res.status(201).json(newSubAsset);
    } else {
        res.status(500).json({ error: 'Failed to create sub-asset' });
    }
});

// Update an existing sub-asset
app.put('/api/subasset', async (req, res) => {
    const subAssets = readJsonFile(subAssetsFilePath);
    const updatedSubAsset = req.body;
    // Remove legacy maintenanceReminder if present
    if (updatedSubAsset.maintenanceReminder) delete updatedSubAsset.maintenanceReminder;
    // Ensure maintenanceEvents is always present (even if empty)
    updatedSubAsset.maintenanceEvents = updatedSubAsset.maintenanceEvents || [];
    
    // Ensure required fields
    if (!updatedSubAsset.id || !updatedSubAsset.name || !updatedSubAsset.parentId) {
        return res.status(400).json({ error: 'Sub-asset ID, name, and parent ID are required' });
    }
    
    const index = subAssets.findIndex(sa => sa.id === updatedSubAsset.id);
    
    if (index === -1) {
        return res.status(404).json({ error: 'Sub-asset not found' });
    }
    
    // Preserve creation date
    updatedSubAsset.createdAt = subAssets[index].createdAt;
    // Update the modification date
    updatedSubAsset.updatedAt = new Date().toISOString();
    
    subAssets[index] = updatedSubAsset;
    
    if (writeJsonFile(subAssetsFilePath, subAssets)) {
        if (DEBUG) {
            console.log('[DEBUG] Sub-asset edited:', { id: updatedSubAsset.id, name: updatedSubAsset.name, parentId: updatedSubAsset.parentId });
        }
        // Notification logic for sub-asset edit
        try {
            const configPath = path.join(__dirname, 'data', 'config.json');
            let config = {};
            if (fs.existsSync(configPath)) {
                config = JSON.parse(fs.readFileSync(configPath, 'utf8'));
            }
            const notificationSettings = config.notificationSettings || {};
            const appriseUrl = process.env.APPRISE_URL || (config.appriseUrl || null);
            if (DEBUG) {
                console.log('[DEBUG] Sub-asset notification settings (edit):', notificationSettings, 'Apprise URL:', appriseUrl);
            }
            if (notificationSettings.notifyEdit && appriseUrl) {
                await sendNotification('asset_edited', {
                    id: updatedSubAsset.id,
                    parentId: updatedSubAsset.parentId,
                    name: `${updatedSubAsset.name} (Component)`,
                    modelNumber: updatedSubAsset.modelNumber,
                    description: updatedSubAsset.description || updatedSubAsset.notes
                }, {
                    appriseUrl,
                    baseUrl: getBaseUrl(req)
                });
                if (DEBUG) {
                    console.log('[DEBUG] Sub-asset edited notification sent.');
                }
            }
        } catch (err) {
            console.error('Failed to send sub-asset edited notification:', err.message);
        }
        res.json(updatedSubAsset);
    } else {
        res.status(500).json({ error: 'Failed to update sub-asset' });
    }
});

// Delete a sub-asset
app.delete('/api/subasset/:id', async (req, res) => {
    const subAssetId = req.params.id;
    const subAssets = readJsonFile(subAssetsFilePath);
    
    // Find the sub-asset to delete
    const subAssetIndex = subAssets.findIndex(sa => sa.id === subAssetId);
    
    if (subAssetIndex === -1) {
        return res.status(404).json({ error: 'Sub-asset not found' });
    }
    
    // Get the sub-asset to delete
    const deletedSubAsset = subAssets[subAssetIndex];
    
    // Ensure we don't delete a component that still has other parents
    const subAssetIdsToDelete = new Set([subAssetId]);
    let childrenToProcess = [deletedSubAsset];
    
    while (childrenToProcess.length > 0) {
        const current = childrenToProcess.shift();
        
        // Find all direct children of this component
        const directChildren = subAssets.filter(sa => 
            // Only include components where this is the direct parent
            sa.parentSubId === current.id && 
            // Don't include already processed components
            !subAssetIdsToDelete.has(sa.id) &&
            // Ensure the component isn't a child of any component we're not deleting
            !subAssets.some(other => 
                other.id !== current.id && 
                !subAssetIdsToDelete.has(other.id) && 
                sa.parentSubId === other.id
            )
        );
        
        // Add valid children to deletion set and processing queue
        directChildren.forEach(child => {
            subAssetIdsToDelete.add(child.id);
            childrenToProcess.push(child);
        });
    }
    
    // Filter out all sub-assets that need to be deleted
    const updatedSubAssets = subAssets.filter(sa => !subAssetIdsToDelete.has(sa.id));
    
    // Write updated sub-assets
    if (writeJsonFile(subAssetsFilePath, updatedSubAssets)) {
        if (DEBUG) {
            console.log('[DEBUG] Sub-asset deleted:', { id: deletedSubAsset.id, name: deletedSubAsset.name, parentId: deletedSubAsset.parentId });
        }
        // Notification logic for sub-asset deletion
        try {
            const configPath = path.join(__dirname, 'data', 'config.json');
            let config = {};
            if (fs.existsSync(configPath)) {
                config = JSON.parse(fs.readFileSync(configPath, 'utf8'));
            }
            const notificationSettings = config.notificationSettings || {};
            const appriseUrl = process.env.APPRISE_URL || (config.appriseUrl || null);
            if (DEBUG) {
                console.log('[DEBUG] Sub-asset notification settings (delete):', notificationSettings, 'Apprise URL:', appriseUrl);
            }
            if (notificationSettings.notifyDelete && appriseUrl) {
                await sendNotification('asset_deleted', {
                    name: `${deletedSubAsset.name} (Component)`,
                    modelNumber: deletedSubAsset.modelNumber,
                    serialNumber: deletedSubAsset.serialNumber,
                    purchaseDate: deletedSubAsset.purchaseDate,
                    price: deletedSubAsset.price || deletedSubAsset.purchasePrice,
                    warranty: deletedSubAsset.warranty
                }, {
                    appriseUrl,
                    baseUrl: getBaseUrl(req)
                });
                if (DEBUG) {
                    console.log('[DEBUG] Sub-asset deleted notification sent.');
                }
            }
        } catch (err) {
            console.error('Failed to send sub-asset deleted notification:', err.message);
        }
        
        // Try to delete image and receipt files if they exist
        try {
            if (deletedSubAsset.photoPath) {
                const photoPath = path.join(__dirname, deletedSubAsset.photoPath.substring(1));
                if (fs.existsSync(photoPath)) {
                    fs.unlinkSync(photoPath);
                }
            }
            
            if (deletedSubAsset.receiptPath) {
                const receiptPath = path.join(__dirname, deletedSubAsset.receiptPath.substring(1));
                if (fs.existsSync(receiptPath)) {
                    fs.unlinkSync(receiptPath);
                }
            }
            
            if (deletedSubAsset.manualPath) {
                const manualPath = path.join(__dirname, deletedSubAsset.manualPath.substring(1));
                if (fs.existsSync(manualPath)) {
                    fs.unlinkSync(manualPath);
                }
            }
        } catch (error) {
            console.error('Error deleting files:', error);
            // Continue even if file deletion fails
        }
        
        res.json({ message: 'Sub-asset deleted successfully' });
    } else {
        res.status(500).json({ error: 'Failed to delete sub-asset' });
    }
});

// File upload endpoints
const imageStorage = multer.diskStorage({
    destination: (req, file, cb) => {
        cb(null, path.join(__dirname, 'data', 'Images'));
    },
    filename: (req, file, cb) => {
        cb(null, `${uuidv4()}${path.extname(file.originalname)}`);
    }
});

const receiptStorage = multer.diskStorage({
    destination: (req, file, cb) => {
        cb(null, path.join(__dirname, 'data', 'Receipts'));
    },
    filename: (req, file, cb) => {
        cb(null, `${uuidv4()}${path.extname(file.originalname)}`);
    }
});

const manualStorage = multer.diskStorage({
    destination: (req, file, cb) => {
        cb(null, path.join(__dirname, 'data', 'Manuals'));
    },
    filename: (req, file, cb) => {
        cb(null, `${uuidv4()}${path.extname(file.originalname)}`);
    }
});

const uploadImage = multer({ 
    storage: imageStorage,
    fileFilter: (req, file, cb) => {
        if (file.mimetype.startsWith('image/')) {
            cb(null, true);
        } else {
            cb(new Error('Only image files are allowed'));
        }
    }
});

const uploadReceipt = multer({ 
    storage: receiptStorage,
    fileFilter: (req, file, cb) => {
        if (file.mimetype.startsWith('image/') || file.mimetype === 'application/pdf') {
            cb(null, true);
        } else {
            cb(new Error('Only image and PDF files are allowed'));
        }
    }
});

const uploadManual = multer({ 
    storage: manualStorage,
    fileFilter: (req, file, cb) => {
        const allowedTypes = [
            'application/pdf',
            'application/msword',
            'application/vnd.openxmlformats-officedocument.wordprocessingml.document'
        ];
        if (allowedTypes.includes(file.mimetype)) {
            cb(null, true);
        } else {
            cb(new Error('Only PDF, DOC, and DOCX files are allowed'));
        }
    }
});

app.post('/api/upload/image', uploadImage.single('photo'), (req, res) => {
    if (!req.file) return res.status(400).json({ error: 'No file uploaded' });
    
    // Get file stats
    const stats = fs.statSync(req.file.path);
    
    res.json({
        path: `/Images/${req.file.filename}`,
        fileInfo: {
            originalName: req.file.originalname,
            size: stats.size,
            fileName: req.file.filename
        }
    });
});

app.post('/api/upload/receipt', uploadReceipt.single('receipt'), (req, res) => {
    if (!req.file) return res.status(400).json({ error: 'No file uploaded' });
    
    // Get file stats
    const stats = fs.statSync(req.file.path);
    
    res.json({
        path: `/Receipts/${req.file.filename}`,
        fileInfo: {
            originalName: req.file.originalname,
            size: stats.size,
            fileName: req.file.filename
        }
    });
});

app.post('/api/upload/manual', uploadManual.single('manual'), (req, res) => {
    if (!req.file) return res.status(400).json({ error: 'No file uploaded' });
    
    // Get file stats
    const stats = fs.statSync(req.file.path);
    
    res.json({
        path: `/Manuals/${req.file.filename}`,
        fileInfo: {
            originalName: req.file.originalname,
            size: stats.size,
            fileName: req.file.filename
        }
    });
});

// Delete a file (image, receipt, or manual)
app.post('/api/delete-file', (req, res) => {
    const { path: filePath } = req.body;
    if (!filePath) return res.status(400).json({ error: 'No file path provided' });
    const absPath = path.join(__dirname, filePath.startsWith('/') ? filePath.substring(1) : filePath);
    fs.unlink(absPath, (err) => {
        if (err) {
            // If file doesn't exist, treat as success
            if (err.code === 'ENOENT') return res.json({ message: 'File already deleted' });
            return res.status(500).json({ error: 'Failed to delete file' });
        }
        res.json({ message: 'File deleted' });
    });
});

// Configure multer for file uploads
const upload = multer({
    storage: multer.memoryStorage(),
    limits: {
        fileSize: 5 * 1024 * 1024 // 5MB limit
    }
});

// Helper function to parse Excel dates
function parseExcelDate(value) {
    if (!value) return '';
    
    // If it's already a date string in ISO format, return as is
    if (typeof value === 'string' && value.match(/^\d{4}-\d{2}-\d{2}/)) {
        return value;
    }
    
    // If it's a number (Excel date), convert it
    if (typeof value === 'number') {
        // Excel's epoch starts from Dec 30, 1899
        const date = new Date((value - 25569) * 86400 * 1000);
        return date.toISOString().split('T')[0];
    }
    
    // Try to parse MM/DD/YYYY format
    if (typeof value === 'string' && value.match(/^\d{1,2}\/\d{1,2}\/\d{4}$/)) {
        const [month, day, year] = value.split('/').map(Number);
        const date = new Date(year, month - 1, day);
        if (!isNaN(date.getTime())) {
            return date.toISOString().split('T')[0];
        }
    }
    
    // Try to parse as regular date string
    try {
        const date = new Date(value);
        if (!isNaN(date.getTime())) {
            return date.toISOString().split('T')[0];
        }
    } catch (e) {
        console.log('Failed to parse date:', value);
    }
    
    return '';
}

// Import assets route
app.post('/api/import-assets', authMiddleware, upload.single('file'), (req, res) => {
    try {
        const file = req.file;
        if (!file) {
            return res.status(400).json({ error: 'No file uploaded' });
        }
        // If only headers are requested (first step), return headers
        if (!req.body.mappings) {
            let workbook = XLSX.read(file.buffer, { type: 'buffer' });
            let sheet = workbook.Sheets[workbook.SheetNames[0]];
            let json = XLSX.utils.sheet_to_json(sheet, { header: 1 });
            const headers = json[0] || [];
            return res.json({ headers });
        }
        // Parse mappings
        const mappings = JSON.parse(req.body.mappings);
        let workbook = XLSX.read(file.buffer, { type: 'buffer' });
        let sheet = workbook.Sheets[workbook.SheetNames[0]];
        let json = XLSX.utils.sheet_to_json(sheet, { header: 1 });
        const headers = json[0] || [];
        const rows = json.slice(1);
        let importedCount = 0;
        let assets = readJsonFile(assetsFilePath);
        for (const row of rows) {
            if (!row.length) continue;
            const get = idx => (mappings[idx] !== undefined && mappings[idx] !== "" && row[mappings[idx]] !== undefined) ? row[mappings[idx]] : "";
            const name = get('name');
            if (!name) continue;
            // Parse lifetime warranty value
            const lifetimeValue = get('lifetime');
            const isLifetime = lifetimeValue ? 
                (lifetimeValue.toString().toLowerCase() === 'true' || 
                 lifetimeValue.toString().toLowerCase() === '1' || 
                 lifetimeValue.toString().toLowerCase() === 'yes') : false;

            const asset = {
                id: generateId(),
                name: name,
                manufacturer: get('manufacturer'),
                modelNumber: get('model'),
                serialNumber: get('serial'),
                purchaseDate: parseExcelDate(get('purchaseDate')),
                price: get('purchasePrice'),
                description: get('notes'),
                link: get('url'),
                warranty: {
                    scope: get('warranty'),
                    expirationDate: isLifetime ? null : parseExcelDate(get('warrantyExpiration')),
                    isLifetime: isLifetime
                },
                secondaryWarranty: {
                    scope: get('secondaryWarranty'),
                    expirationDate: parseExcelDate(get('secondaryWarrantyExpiration'))
                },
                tags: [],
                createdAt: new Date().toISOString(),
                updatedAt: new Date().toISOString()
            };
            // Parse tags if mapped
            if (mappings.tags !== undefined && mappings.tags !== "" && row[mappings.tags] !== undefined) {
                const tagsRaw = row[mappings.tags];
                if (typeof tagsRaw === 'string') {
                    asset.tags = tagsRaw.split(/[,;]+/).map(t => t.trim()).filter(Boolean);
                } else if (Array.isArray(tagsRaw)) {
                    asset.tags = tagsRaw.map(t => String(t).trim()).filter(Boolean);
                }
            }
            assets.push(asset);
            importedCount++;
        }
        writeJsonFile(assetsFilePath, assets);
        res.json({ importedCount });
    } catch (err) {
        console.error('Import error:', err);
        res.status(500).json({ error: 'Failed to import assets' });
    }
});

// Get all settings
app.get('/api/settings', authMiddleware, (req, res) => {
    try {
        const configPath = path.join(__dirname, 'data', 'config.json');
        if (!fs.existsSync(configPath)) {
            // Default settings if config does not exist
            return res.json({
                notificationSettings: {
                    notifyAdd: true,
                    notifyDelete: false,
                    notifyEdit: true,
                    notify1Month: true,
                    notify2Week: false,
                    notify7Day: true,
                    notify3Day: false,
                    notifyMaintenance: false
                },
                interfaceSettings: {
                    dashboardOrder: ["totals", "warranties", "analytics"],
                    dashboardVisibility: { totals: true, warranties: true, analytics: true }
                }
            });
        }
        const config = JSON.parse(fs.readFileSync(configPath, 'utf8'));
        // Ensure dashboardVisibility always present
        if (!config.interfaceSettings) config.interfaceSettings = {};
        if (!config.interfaceSettings.dashboardVisibility) {
            config.interfaceSettings.dashboardVisibility = { totals: true, warranties: true, analytics: true };
        }
        // Ensure cardVisibility is present in interfaceSettings
        if (!config.interfaceSettings.cardVisibility) {
            config.interfaceSettings.cardVisibility = {
                assets: true,
                components: true,
                value: true,
                warranties: true,
                within60: true,
                within30: true,
                expired: true,
                active: true
            };
        }
        res.json(config);
    } catch (err) {
        res.status(500).json({ error: 'Failed to load settings' });
    }
});

// Save all settings
app.post('/api/settings', authMiddleware, express.json(), (req, res) => {
    try {
        const configPath = path.join(__dirname, 'data', 'config.json');
        let config = {};
        if (fs.existsSync(configPath)) {
            config = JSON.parse(fs.readFileSync(configPath, 'utf8'));
        }
        // Update settings with the new values
        Object.keys(req.body).forEach(section => {
            if (section === 'interfaceSettings') {
                if (!config.interfaceSettings) config.interfaceSettings = {};
                // Merge dashboardOrder and dashboardVisibility
                if (req.body.interfaceSettings.dashboardOrder) {
                    config.interfaceSettings.dashboardOrder = req.body.interfaceSettings.dashboardOrder;
                }
                if (req.body.interfaceSettings.dashboardVisibility) {
                    config.interfaceSettings.dashboardVisibility = req.body.interfaceSettings.dashboardVisibility;
                }
                if (req.body.interfaceSettings.cardVisibility) {
                    config.interfaceSettings.cardVisibility = req.body.interfaceSettings.cardVisibility;
                }
            } else {
                config[section] = req.body[section];
            }
        });
        fs.writeFileSync(configPath, JSON.stringify(config, null, 2));
        res.json({ success: true });
    } catch (err) {
        res.status(500).json({ error: 'Failed to save settings' });
    }
});

// Test notification endpoint
app.post('/api/notification-test', authMiddleware, async (req, res) => {
    if (DEBUG) {
        console.log('[DEBUG] /api/notification-test called');
    }
    try {
        const configPath = path.join(__dirname, 'data', 'config.json');
        let config = {};
        if (fs.existsSync(configPath)) {
            config = JSON.parse(fs.readFileSync(configPath, 'utf8'));
        }
        // Use APPRISE_URL from env or config
        const appriseUrl = process.env.APPRISE_URL || (config.appriseUrl || null);
        // Get notification settings from request body
        const notificationSettings = req.body || {};
        // Ensure notification settings are present
        if (!notificationSettings) {
            return res.status(400).json({ error: 'No notification settings provided.' });
        }
        // Ensure notification settings are valid
        if (!notificationSettings.enabledTypes || !Array.isArray(notificationSettings.enabledTypes)) {
            return res.status(400).json({ error: 'Invalid notification settings provided.' });
        }
        // Ensure APPRISE_URL is present
        if (!appriseUrl) {
            return res.status(400).json({ error: 'No Apprise URL configured.' });
        }
        // Log the notification settings and Apprise URL for debugging
        if (DEBUG) {
            console.log('[DEBUG] Notification settings (test):', notificationSettings, 'Apprise URL:', appriseUrl);
        }
        if (!appriseUrl) return res.status(400).json({ error: 'No Apprise URL configured.' });

        // Get enabled notification types from request body
        const { enabledTypes } = notificationSettings;;
        if (!enabledTypes || !Array.isArray(enabledTypes)) {
            return res.status(400).json({ error: 'No enabled notification types provided.' });
        }

        // Send test notifications for each enabled type
        console.log('Enabled notification types:', enabledTypes);
        for (const type of enabledTypes) {
            let notificationData = {};
            let message = '';

            switch (type) {
                case 'notifyAdd':
                    notificationData = {
                        name: 'Quantum Router (notifyAdd Test)',
                        modelNumber: 'Q-Bit-9000',
                        serialNumber: '0xDEADBEEF',
                        description: "✅ It's in a superposition of working and not working."
                    };
                    message = `Test: Asset Added Notification\n\nTest Asset: ${notificationData.name} (Model: ${notificationData.modelNumber}, Serial: ${notificationData.serialNumber}) has been added to your inventory. ${notificationData.description}`;
                    break;
                case 'notifyDelete':
                    notificationData = {
                        name: 'Stack Overflow Generator (notifyDelete Test)',
                        modelNumber: 'SO-404',
                        serialNumber: 'NULL-PTR',
                        description: '❌ It finally found the answer it was looking for.'
                    };
                    message = `Test: Asset Deleted Notification\n\nTest Asset: ${notificationData.name} (Model: ${notificationData.modelNumber}, Serial: ${notificationData.serialNumber}) has been removed from your inventory. ${notificationData.description}`;
                    break;
                case 'notifyEdit':
                    notificationData = {
                        name: 'Recursive Coffee Maker (notifyEdit Test)',
                        modelNumber: 'Java-8',
                        serialNumber: 'Stack-Overflow',
                        description: '✏️ It now makes coffee while making coffee.'
                    };
                    message = `Test: Asset Edited Notification\n\nTest Asset: ${notificationData.name} (Model: ${notificationData.modelNumber}, Serial: ${notificationData.serialNumber}) has been updated. ${notificationData.description}`;
                    break;
                case 'notify1Month':
                    notificationData = {
                        name: 'Infinite Loop Detector (notify1Month Test)',
                        modelNumber: 'Break-1',
                        serialNumber: 'While-True',
                        description: '⏳ Without it, you might be stuck in an endless cycle of debugging.'
                    };
                    message = `Test: Warranty Expiring in 1 Month\n\nTest Asset: ${notificationData.name} (Model: ${notificationData.modelNumber}, Serial: ${notificationData.serialNumber}) warranty expires in 1 month. ${notificationData.description}`;
                    break;
                case 'notify2Week':
                    notificationData = {
                        name: 'Memory Leak Plug (notify2Week Test)',
                        modelNumber: 'GC-2023',
                        serialNumber: 'OutOfMemory',
                        description: '⏳ Without warranty, it might forget to forget things.'
                    };
                    message = `Test: Warranty Expiring in 2 Weeks\n\nTest Asset: ${notificationData.name} (Model: ${notificationData.modelNumber}, Serial: ${notificationData.serialNumber}) warranty expires in 2 weeks. ${notificationData.description}`;
                    break;
                case 'notify7Day':
                    notificationData = {
                        name: 'Binary Clock (notify7Day Test)',
                        modelNumber: '0x10',
                        serialNumber: '0b1010',
                        description: '⏳ Without warranty, it might start counting in hexadecimal.'
                    };
                    message = `Test: Warranty Expiring in 7 Days\n\nTest Asset: ${notificationData.name} (Model: ${notificationData.modelNumber}, Serial: ${notificationData.serialNumber}) warranty expires in 7 days. ${notificationData.description}`;
                    break;
                case 'notify3Day':
                    notificationData = {
                        name: 'Cache Warmer (notify3Day Test)',
                        modelNumber: 'L1-L2-L3',
                        serialNumber: 'Miss-Rate',
                        description: '⏳ Without warranty, your data might get cold feet.'
                    };
                    message = `Test: Warranty Expiring in 3 Days\n\nTest Asset: ${notificationData.name} (Model: ${notificationData.modelNumber}, Serial: ${notificationData.serialNumber}) warranty expires in 3 days. ${notificationData.description}`;
                    break;
                case 'notifyMaintenance':
                    notificationData = {
                        name: 'Entropy Reducer (notifyMaintenance Test)',
                        modelNumber: 'MTN-42',
                        serialNumber: 'SCH-2025',
                        description: '🛠️ Scheduled maintenance is due soon. Keep your assets running smoothly!'
                    };
                    message = `Test: Maintenance Schedule Notification\n\nTest Asset: ${notificationData.name} (Model: ${notificationData.modelNumber}, Serial: ${notificationData.serialNumber}) is due for scheduled maintenance. ${notificationData.description}`;
                    break;
            }

            // Send the notification
            await sendNotification('test', notificationData, {
                appriseUrl,
                appriseMessage: message
            });

            // Note: No manual delay needed - the notification queue handles delays automatically
        }

        if (DEBUG) {
            console.log('[DEBUG] Test notifications sent.');
        }
        res.json({ success: true });
    } catch (err) {
        res.status(500).json({ error: 'Failed to send test notifications.' });
    }
});

// --- CLEANUP LOCKOUTS ---
setInterval(() => {
    const now = Date.now();
    for (const [ip, attempts] of loginAttempts.entries()) {
        if (now - attempts.lastAttempt >= LOCKOUT_TIME) {
            loginAttempts.delete(ip);
        }
    }
}, 60000);

// Warranty expiration notification cron
startWarrantyCron();

// --- START SERVER ---
app.listen(PORT, () => {
    debugLog('Server Configuration:', {
        port: PORT,
        basePath: BASE_PATH,
        pinProtection: !!PIN,
        nodeEnv: NODE_ENV,
        debug: DEBUG,
        version: VERSION,
    });
    console.log(`Server running on: ${BASE_URL}`);
}); 
// --- END ---

// Add helper function to get base URL for notifications
function getBaseUrl(req) {
    // Try to get from environment variable first
    if (process.env.BASE_URL) {
        return process.env.BASE_URL;
    }
    
    // Try to construct from request headers
    if (req) {
        const protocol = req.secure || req.get('X-Forwarded-Proto') === 'https' ? 'https' : 'http';
        const host = req.get('Host') || req.get('X-Forwarded-Host');
        if (host) {
            return `${protocol}://${host}`;
        }
    }
    
    // Fallback to localhost with default port
    return 'http://localhost:3000';
}<|MERGE_RESOLUTION|>--- conflicted
+++ resolved
@@ -428,7 +428,7 @@
     return Math.floor(1000000000 + Math.random() * 9000000000).toString();
 }
 
-<<<<<<< HEAD
+
 // Helper function to delete all files associated with an asset or sub-asset
 function deleteAssetFiles(asset) {
     if (!asset) return;
@@ -511,8 +511,6 @@
     }
 }
 
-=======
->>>>>>> ee8c3f2c
 // Initialize data directories
 ensureDirectoryExists(path.join(__dirname, 'data', 'Images'));
 ensureDirectoryExists(path.join(__dirname, 'data', 'Receipts'));
